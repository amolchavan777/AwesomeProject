package com.example.mapper.service;

import com.enterprise.dependency.model.core.Claim;
import org.springframework.beans.factory.annotation.Value;
import org.springframework.stereotype.Service;

import java.io.FileWriter;
import java.io.IOException;
import java.nio.file.Files;
import java.nio.file.Path;
import java.text.SimpleDateFormat;
import java.util.Date;
import java.util.Map;
import java.util.Set;
import java.util.HashSet;
import java.util.stream.Collectors;

@Service
public class GraphSnapshotService {
    private final DependencyResolver resolver;
    private final Path snapshotDir;

    public GraphSnapshotService(DependencyResolver resolver,
                                @Value("${snapshot.dir:snapshots}") String dir) throws IOException {
        this.resolver = resolver;
        this.snapshotDir = Path.of(dir);
        Files.createDirectories(snapshotDir);
    }

    public Path exportSnapshot() throws IOException {
<<<<<<< HEAD
        Map<String, Map<String, DependencyClaim>> graph = resolver.resolve();
        Set<String> nodes = new HashSet<>(graph.keySet());
=======
        Map<String, Map<String, Claim>> graph = resolver.resolve();
        Set<String> nodes = graph.keySet();
>>>>>>> 2a152818
        nodes.addAll(graph.values().stream()
                .flatMap(m -> m.keySet().stream())
                .collect(Collectors.toSet()));

        String timestamp = new SimpleDateFormat("yyyyMMddHHmmss").format(new Date());
        Path file = snapshotDir.resolve("dependencies-" + timestamp + ".graphml");

        try (FileWriter writer = new FileWriter(file.toFile())) {
            writer.write("<graphml>\n");
            writer.write("  <graph edgedefault=\"directed\">\n");
            for (String node : nodes) {
                writer.write("    <node id=\"" + node + "\"/>\n");
            }
            for (var fromEntry : graph.entrySet()) {
                String from = fromEntry.getKey();
                for (var toEntry : fromEntry.getValue().entrySet()) {
                    String to = toEntry.getKey();
                    writer.write("    <edge source=\"" + from + "\" target=\"" + to + "\"/>\n");
                }
            }
            writer.write("  </graph>\n</graphml>\n");
        }

        cleanupOldSnapshots();
        return file;
    }

    private void cleanupOldSnapshots() throws IOException {
        var files = Files.list(snapshotDir)
                .filter(p -> p.getFileName().toString().endsWith(".graphml"))
                .sorted((a, b) -> b.getFileName().toString().compareTo(a.getFileName().toString()))
                .collect(Collectors.toList());
        for (int i = 3; i < files.size(); i++) {
            Files.deleteIfExists(files.get(i));
        }
    }
}<|MERGE_RESOLUTION|>--- conflicted
+++ resolved
@@ -28,13 +28,9 @@
     }
 
     public Path exportSnapshot() throws IOException {
-<<<<<<< HEAD
-        Map<String, Map<String, DependencyClaim>> graph = resolver.resolve();
-        Set<String> nodes = new HashSet<>(graph.keySet());
-=======
+
         Map<String, Map<String, Claim>> graph = resolver.resolve();
         Set<String> nodes = graph.keySet();
->>>>>>> 2a152818
         nodes.addAll(graph.values().stream()
                 .flatMap(m -> m.keySet().stream())
                 .collect(Collectors.toSet()));
